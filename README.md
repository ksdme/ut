# `ut`

A fast, lightweight CLI **utility toolkit** for developers and IT professionals. `ut` provides a comprehensive set of commonly-used tools in a single binary, eliminating the need to install and remember multiple utilities or search for random websites to perform simple tasks.

## Installation

<details open>
<summary>Install on <b>macOS</b> or Linux via homebrew</summary>

```bash
brew install ksdme/tap/ut
```

</details>

<details open>
<summary>Install on <b>Linux</b> or macOS via shell script</summary>

```bash
curl --proto '=https' --tlsv1.2 -LsSf https://github.com/ksdme/ut/releases/latest/download/ut-installer.sh | sh
```

</details>

<details open>
<summary>Install prebuilt binaries on <b>Windows</b> via powershell</summary>

```powershell
powershell -ExecutionPolicy Bypass -c "irm https://github.com/ksdme/ut/releases/latest/download/ut-installer.ps1 | iex"
```

</details>

<details>
<summary>Install from source</summary>

```bash
cargo install --git https://github.com/ksdme/ut.git
```

</details>


You can also download prebuilt binaries directly from the [releases page](https://github.com/ksdme/ut/releases/).

## Shell Completions

`ut` supports shell completions for bash, zsh, fish, nushell, elvish, and PowerShell. To enable tab completion:

<details>
<summary><b>Zsh</b></summary>

```bash
# Generate and save completions to your fpath
ut completions zsh > ~/.zsh/completions/_ut

# Or add directly to .zshrc (requires reload for each ut update)
echo 'eval "$(ut completions zsh)"' >> ~/.zshrc
```

</details>

<details>
<summary><b>Bash</b></summary>

```bash
ut completions bash > ~/.local/share/bash-completion/completions/ut
# Or add to .bashrc
echo 'eval "$(ut completions bash)"' >> ~/.bashrc
```

</details>

<details>
<summary><b>Fish</b></summary>

```bash
ut completions fish > ~/.config/fish/completions/ut.fish
```

</details>

<details>
<summary><b>Nushell</b></summary>

```bash
ut completions nushell > ~/.config/nushell/completions/ut.nu
# Or use the short alias
ut completions nu > ~/.config/nushell/completions/ut.nu
```

</details>

<details>
<summary><b>PowerShell</b></summary>

```powershell
ut completions powershell | Out-File -FilePath $PROFILE -Append
```

</details>

After setting up completions, restart your shell or source your configuration file.

## Available Tools

```
├── Encoding
│   ├── base64      - Base64 encode/decode
│   │   ├── encode
│   │   └── decode
│   └── url         - URL encode/decode
│       ├── encode
│       └── decode
├── Hashing & Security
│   ├── hash        - Cryptographic hash digests
│   │   ├── md5
│   │   ├── sha1
│   │   ├── sha224
│   │   ├── sha256
│   │   ├── sha384
│   │   └── sha512
│   ├── bcrypt      - Password hashing and verification
│   │   ├── hash
│   │   └── verify
│   ├── jwt         - JWT (JSON Web Token) utilities
│   │   ├── encode
│   │   ├── decode
│   │   └── verify
│   └── password (alias for token) - Secure password generation
├── Data Generation
│   ├── uuid        - Generate UUIDs
│   │   ├── v1
│   │   ├── v3
│   │   ├── v4
│   │   ├── v5
│   │   └── v7
<<<<<<< HEAD
│   ├── token (secret, password) - Generate secure random tokens
=======
│   ├── ulid        - Generate and manipulate ULIDs
│   │   ├── generate
│   │   ├── parse
│   │   ├── validate
│   │   ├── to-uuid
│   │   └── from-uuid
│   ├── token (secret) - Generate secure random tokens
>>>>>>> 933d2baf
│   ├── lorem       - Generate lorem ipsum text
│   └── random      - Generate random numbers
├── Text Processing
│   ├── case        - Convert text case formats
│   │   ├── lower
│   │   ├── upper
│   │   ├── camel
│   │   ├── title
│   │   ├── constant
│   │   ├── header
│   │   ├── sentence
│   │   └── snake
│   ├── pretty-print (pp) - Unescape newlines and tabs
│   └── diff        - Compare text with visual output
├── Development Tools
│   ├── calc (cal)  - Expression calculator
│   ├── json        - JSON builder and utilities
│   │   └── builder
│   ├── regex       - Interactive regex tester
│   ├── crontab     - Cron utilities
│   │   └── schedule
│   └── datetime (dt) - Parse and convert datetimes
├── Web & Network
│   ├── http        - HTTP utilities
│   │   └── status
│   ├── serve       - Local HTTP file server
│   └── qr          - Generate QR codes
├── Color & Design
│   └── color       - Color utilities
│       └── convert
└── Reference
    └── unicode     - Unicode symbol reference
```

### Encoding

#### `base64`
Encode and decode data using Base64 encoding.
- Supports both standard and URL-safe character sets
- Can read from files or stdin

```bash
ut base64 encode "hello world"
ut base64 decode "aGVsbG8gd29ybGQ="
ut base64 encode --urlsafe "hello world"
echo -n "hello world" | ut base64 encode -
```

#### `url`
URL encode and decode text.

```bash
ut url encode "hello world"
ut url decode "hello%20world"
printf "hello world" | ut url encode -
```

### Hashing & Security

#### `hash`
Generate cryptographic hash digests using various algorithms.
- Supports MD5, SHA-1, SHA-224, SHA-256, SHA-384, and SHA-512
- Can read from files or stdin

```bash
ut hash sha256 "hello world"
ut hash md5 - < file.txt
echo -n "password" | ut hash sha256 -
```

#### `bcrypt`
Hash and verify passwords using the bcrypt algorithm.
- Secure password hashing with configurable cost factor
- Built-in salt generation for each hash
- Verification returns "valid" or "invalid"
- Cost factor range: 4-31 (default: 12, higher = more secure but slower)

```bash
# Hash a password with default cost (12)
ut bcrypt hash "mypassword"
echo -n "mypassword" | ut bcrypt hash -

# Wrong password verification
ut bcrypt verify "wrongpassword" '$2b$12$...'
# Output: invalid
```

#### `jwt`
JWT (JSON Web Token) utilities for encoding, decoding, and verifying tokens.
- Support for HMAC algorithms (HS256, HS384, HS512)
- Encode with custom claims (iss, sub, aud, exp)
- Decode without verification (inspect token)
- Verify with signature validation

```bash
# Encode a JWT with custom claims
ut jwt encode --payload '{"user":"alice"}' --secret "my-secret" --issuer "my-app" --expires-in 3600

# Decode a JWT without verification
ut jwt decode eyJhbGciOiJIUzI1NiIsInR5cCI6IkpXVCJ9...

# Verify a JWT with signature validation
ut jwt verify TOKEN --secret "my-secret" --issuer "my-app"
```

#### `password` (alias for `token`)
The `password` command is an alias for the `token` tool. See the `token` section below for usage examples.

### Data Generation

#### `uuid`
Generate UUIDs in various versions.
- v1: Timestamp-based
- v3: Namespace + MD5 hash
- v4: Random
- v5: Namespace + SHA-1 hash
- v7: Timestamp-based, sortable

```bash
ut uuid v4
ut uuid v4 --count 5
ut uuid v5 --namespace DNS --name example.com
ut uuid v7
ut uuid v7 --count 5
```

<<<<<<< HEAD
#### `token` (aliases: `secret`, `password`)
=======
#### `ulid`
Generate and manipulate ULIDs (Universally Unique Lexicographically Sortable Identifiers).
- Lexicographically sortable by creation time
- 26-character Crockford Base32 encoding (vs UUID's 36 characters)
- 128-bit compatibility with UUIDs
- Parse to extract timestamp and components
- Validate ULID strings
- Convert between ULID and UUID formats

```bash
ut ulid                    # Generate 1 ULID
ut ulid -c 5               # Generate 5 ULIDs
ut ulid parse 01K7FW2PG44QTQZZR09SZCNAEF  # Show timestamp and details
ut ulid validate 01K7FW2PG44QTQZZR09SZCNAEF  # Check if valid
ut ulid to-uuid 01K7FW2PG44QTQZZR09SZCNAEF   # Convert to UUID
ut ulid from-uuid 550e8400-e29b-41d4-a716-446655440000  # UUID to ULID
echo -n 01K843W3XDX258EG219FWM5565 | ut ulid to-uuid -
```

#### `token` (alias: `secret`)
>>>>>>> 933d2baf
Generate cryptographically secure random tokens.
- Customizable length and character sets
- Uses OS-level secure randomness
- Can be used for passwords, API keys, session tokens, etc.

```bash
# Generate a 32-character token
ut token --length 32

# Generate a password (using alias)
ut password --length 16

# Generate without symbols
ut secret --no-symbols --length 64

# Generate without uppercase letters
ut token --no-uppercase --length 20
```

#### `lorem`
Generate lorem ipsum placeholder text.
- Customizable paragraph count and sentence structure

```bash
ut lorem --paragraphs 5
ut lorem --min-sentences 2 --max-sentences 6
```

#### `random`
Generate random numbers within a specified range.
- Supports decimal precision with step parameter
- Can generate multiple values at once

```bash
ut random --min 1 --max 100
ut random --min 0 --max 1 --step 0.01 --count 10
```

### Text Processing

#### `case`
Convert text between different case formats.
- lowercase, UPPERCASE, camelCase, snake_case, Title Case, CONSTANT_CASE, Header-Case, Sentence case

```bash
ut case lower "Hello World"
ut case camel "hello_world"
ut case snake "HelloWorld"
echo -n "Hello :)" | ut case lower -
```

#### `pretty-print` (alias: `pp`)
Resolve escaped newlines and tab characters in text.

```bash
ut pretty-print "hello\nworld\ttab"
ut pp "hello\nworld\ttab"
```

#### `diff`
Compare text contents with visual diff output.
- Supports file comparison or interactive editing
- Color-coded character-level differences

```bash
ut diff -a file1.txt -b file2.txt
ut diff  # Opens editor for both inputs
```

### Development Tools

#### `calc` (alias: `cal`)
Expression calculator with support for multiple number formats and mathematical functions.
- Supports arithmetic operations, exponentiation, functions (sin, cos, tan, log, exp, sqrt, abs, floor, ceil, round)
- Binary (0b), hexadecimal (0x), and decimal number formats
- Mathematical constants (pi, e)
- Results displayed in decimal, hex, and binary

```bash
ut calc "2 + 2 * 3"
ut cal "sin(pi / 2)"
ut calc "0xFF + 0b1010"
ut calc "sqrt(16) ^ 2"
echo -n "2 + 2" | ut calc -
```

#### `json`
JSON utilities including a powerful JSON builder.
- Build complex JSON structures using dot notation
- Supports nested objects and arrays
- Array indexing and append operations

```bash
ut json builder a.b.c=hello a.b.d=world
ut json builder "user.name=John" "user.age=30" "user.tags[]=dev" "user.tags[]=rust"
ut json builder "items[0].id=1" "items[0].name=first" "items[1].id=2"
```

#### `regex`
Interactive regex tester with live highlighting.
- Real-time pattern matching visualization
- Multi-color highlighting for capture groups
- Load test strings from files

```bash
ut regex
ut regex --test sample.txt
```

#### `crontab`
Parse crontab expressions and show upcoming firing times.
- Support for traditional 5-field cron expressions
- Support for extended 6-field cron expressions (with seconds)
- Configurable number of results with -n / --count
- Configurable start time with -a / --after

```bash
ut crontab schedule "0 9 * * 1-5"
ut crontab schedule "0 0 * * *" --count 3
ut crontab schedule "0 9 * * 1-5" --after "2024-01-01T00:00:00Z"
echo -n "0 9 * * 1-5" | ut crontab schedule -
```

#### `datetime` (alias: `dt`)
Parse and convert datetimes between timezones.
- Support for ISO 8601 and custom format strings
- Convert between timezones
- "now" keyword for current time

```bash
ut datetime now
ut dt "2025-10-04T15:30:00Z" --target-timezone "Asia/Tokyo"
ut datetime "October 04, 2025 03:30 PM" --source-timezone UTC --parse-format "MonthName Day2, Year4 Hour12:Minute2 AMPM"
echo -n "2025-10-04T15:30:00Z" | ut datetime -
```

### Web & Network

#### `http`
HTTP utilities including status code lookup.

```bash
ut http status 404
ut http status  # List all status codes
```

#### `serve`
Start a local HTTP file server.
- Customizable host and port
- Directory listing support
- Optional HTTP Basic authentication

```bash
ut serve --port 8080
ut serve --directory ./public --auth username:password
```

#### `qr`
Generate QR codes.
- Terminal display or save to PNG file

```bash
ut qr "https://example.com"
ut qr "Hello World" --output qrcode.png
echo -n "Hello World" | ut qr -
```

### Color & Design

#### `color`
Color utilities for working with different color formats.
- Supports hex, rgb, rgba, hsl, hwb, lab, lch, oklab, oklch
- Parses any CSS-compatible color format

```bash
ut color convert "#FF5733"
ut color convert "rgb(255, 87, 51)"
ut color convert "hsl(9, 100%, 60%)"
printf "#FF5733" | ut color convert -
```

### Reference

#### `unicode`
Display Unicode symbol reference table.

```bash
ut unicode
```

## Nice to have

- crontab explainer

## Development

```bash
# Run the project
cargo run -- <tool> [args]

# Format code
cargo fmt

# Run tests
cargo test
```
## Built with Claude Code

Parts of this project were built using [Claude Code](https://claude.com/claude-code), an AI-powered coding assistant, with human oversight and collaboration.

## Contributing

Contributions are welcome! Please feel free to submit a Pull Request.<|MERGE_RESOLUTION|>--- conflicted
+++ resolved
@@ -135,17 +135,7 @@
 │   │   ├── v4
 │   │   ├── v5
 │   │   └── v7
-<<<<<<< HEAD
 │   ├── token (secret, password) - Generate secure random tokens
-=======
-│   ├── ulid        - Generate and manipulate ULIDs
-│   │   ├── generate
-│   │   ├── parse
-│   │   ├── validate
-│   │   ├── to-uuid
-│   │   └── from-uuid
-│   ├── token (secret) - Generate secure random tokens
->>>>>>> 933d2baf
 │   ├── lorem       - Generate lorem ipsum text
 │   └── random      - Generate random numbers
 ├── Text Processing
@@ -272,30 +262,7 @@
 ut uuid v7 --count 5
 ```
 
-<<<<<<< HEAD
 #### `token` (aliases: `secret`, `password`)
-=======
-#### `ulid`
-Generate and manipulate ULIDs (Universally Unique Lexicographically Sortable Identifiers).
-- Lexicographically sortable by creation time
-- 26-character Crockford Base32 encoding (vs UUID's 36 characters)
-- 128-bit compatibility with UUIDs
-- Parse to extract timestamp and components
-- Validate ULID strings
-- Convert between ULID and UUID formats
-
-```bash
-ut ulid                    # Generate 1 ULID
-ut ulid -c 5               # Generate 5 ULIDs
-ut ulid parse 01K7FW2PG44QTQZZR09SZCNAEF  # Show timestamp and details
-ut ulid validate 01K7FW2PG44QTQZZR09SZCNAEF  # Check if valid
-ut ulid to-uuid 01K7FW2PG44QTQZZR09SZCNAEF   # Convert to UUID
-ut ulid from-uuid 550e8400-e29b-41d4-a716-446655440000  # UUID to ULID
-echo -n 01K843W3XDX258EG219FWM5565 | ut ulid to-uuid -
-```
-
-#### `token` (alias: `secret`)
->>>>>>> 933d2baf
 Generate cryptographically secure random tokens.
 - Customizable length and character sets
 - Uses OS-level secure randomness
